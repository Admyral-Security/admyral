--- conflicted
+++ resolved
@@ -13,278 +13,6 @@
 ## Prerequisites
 
 -   You should have cloned the [Admyral Repository](https://github.com/admyral-Security/admyral) and be able to run the application locally. See the READMEs of the different services for more information.
-<<<<<<< HEAD
--   You should have a basic understanding of Typescript, Python, and Rust.
-
-## Step-by-Step Guide: Adding a New Integration
-
-### UI (Typescript)
-
--   `web/src/lib/types.ts`: add a new integration type to the enum `IntegrationType` and add a label:
-
-Example with `JIRA`
-
-```typescript
-// File: web/src/lib/types.ts
-
-export enum IntegrationType {
-  ...,
-  JIRA = "JIRA", // New integration type
-}
-```
-
-```typescript
-// File: web/src/lib/integrations.ts
-
-export function getIntegrationTypeLabel(
-	integrationType: IntegrationType
-): string {
-	switch (integrationType) {
-		// ...
-		case JIRA:
-			return "Jira"; // New integration UI label
-	}
-}
-```
-
--   `web/src/lib/integrations.ts`: Define the integration here
-
-```typescript
-// File: web/src/lib/integrations.ts
-
-export const INTEGRATIONS: Record<string, IntegrationDefinition> = {
-	// ...
-	[IntegrationType.SLACK]: {
-		name: "Jira", // TODO: Can we use this and remove getIntegrationTypeLabel?
-		icon: "/jira_logo.svg", // Add the icon here
-		credentials: [
-			// Define the necessary fields here which are needed to authenticate with the integration
-			{
-				name: "API_TOKEN",
-				displayName: "API Token",
-			},
-			{
-				name: "EMAIL",
-				displayName: "Email",
-			},
-			{
-				name: "DOMAIN",
-				displayName: "Domain",
-			},
-		],
-		apis: [], // We leave the APIs empty for now
-	},
-};
-```
-
-TODO: Icon!!!
-
--   You should now be able to see the following in the workflow builder UI when dragging & dropping an `Integration` action to the workflow:
-
-### Workflow Runner (Rust)
-
--   `workflow-runner/src/workflow/integration_action/mod.rs`:
-
-Add new integration type `IntegrationType` here
-
-```rust
-// File: workflow-runner/src/workflow/integration_action/mod.rs
-
-#[derive(Debug, Clone, Serialize, Deserialize, PartialEq, Eq)]
-#[serde(rename_all = "SCREAMING_SNAKE_CASE")]
-pub enum IntegrationType {
-    // ...
-    Jira,
-}
-```
-
-Create a new module for the integration (file naming should be snake_case): `workflow-runner/src/workflow/integration_action/<integration-name>.rs`
-Example: `workflow-runner/src/workflow/integration_action/jira.rs`
-
-Go to `workflow-runner/src/workflow/integration_action/mod.rs` and add the following at the top of the file:
-
-```rust
-// File: workflow-runner/src/workflow/integration_action/mod.rs
-
-use super::{
-    context::Context,
-    http_client::{HttpClient, ReqwestClient},
-    ActionExecutor,
-};
-use anyhow::Result;
-use serde::{Deserialize, Serialize};
-use std::collections::HashMap;
-
-// other integration modules
-mod jira; // NEW INTEGRATION MODULE
-```
-
-Now, go back to the `jira.rs` file and implement the `IntegrationExecutor` add the following:
-
-```rust
-// File: workflow-runner/src/workflow/integration_action/jira.rs
-
-use super::IntegrationExecutor;
-use crate::workflow::{
-    context,
-    http_client::{HttpClient, RequestBodyType},
-    utils::{get_string_parameter, ParameterType},
-};
-use anyhow::{anyhow, Result};
-use maplit::hashmap;
-use serde::{Deserialize, Serialize};
-use serde_json::json;
-use std::collections::HashMap;
-// TODO: add import for fetch_secret!!!
-
-const INTEGRATION_NAME: &str = "Jira"; // Adjust the integration name here
-
-#[derive(Debug, Clone, Serialize, Deserialize, PartialEq, Eq)]
-pub struct JiraExecutor; // ADD A NEW STRUCT. Naming Convention: <IntegrationName>Executor
-
-// Implement the IntegrationExecutor trait for the new struct. <IntegrationName>Executor
-impl IntegrationExecutor for JiraExecutor {
-    async fn execute(
-        &self,
-        client: &dyn HttpClient,
-        context: &context::Context,
-        api: &str,
-        credential_name: &str,
-        parameters: &HashMap<String, serde_json::Value>,
-    ) -> Result<serde_json::Value> {
-        match api {
-            // APIs will be added here later
-            _ => return Err(anyhow!("API {api} not implemented for {INTEGRATION_NAME}.")),
-        }
-    }
-}
-```
-
-In case, the APIs of the integration require authentication, we must also fetch the secret. Hence, we add another struct to the `jira.rs` file. The members of the struct
-are simply the name fields in snake_case of the `credentials` array in `web/src/lib/integrations.ts`.
-
-```rust
-// File: workflow-runner/src/workflow/integration_action/jira.rs
-
-// NEW: Struct for credentials
-#[derive(Debug, Clone, Serialize, Deserialize)]
-#[serde(rename_all = "SCREAMING_SNAKE_CASE")]
-struct JiraCredential { // Naming Convention: <IntegrationName>Credential
-    domain: String,
-    email: String,
-    api_token: String,
-}
-
-#[derive(Debug, Clone, Serialize, Deserialize, PartialEq, Eq)]
-pub struct JiraExecutor; // ADD A NEW STRUCT. Naming Convention: <IntegrationName>Executor
-
-// ...
-```
-
-We adapt the `execute` function of the `IntegrationExecutor` trait to fetch the secret by adding the line `let credential = fetch_secret::<T>(context, credential_name).await?;` where `T` is the name of the struct we just implemented.
-
-```rust
-// File: workflow-runner/src/workflow/integration_action/jira.rs
-
-impl IntegrationExecutor for JiraExecutor {
-    async fn execute(
-        &self,
-        client: &dyn HttpClient,
-        context: &context::Context,
-        api: &str,
-        credential_name: &str,
-        parameters: &HashMap<String, serde_json::Value>,
-    ) -> Result<serde_json::Value> {
-         // NEW: Fetch the secret from the DB, decrypt and parse it
-        let credential = fetch_secret::<JiraCredential>(context, credential_name).await?;
-
-        match api {
-            // APIs will be added here later
-            _ => return Err(anyhow!("API {api} not implemented for {INTEGRATION_NAME}.")),
-        }
-    }
-}
-```
-
-Go back to `workflow-runner/src/workflow/integration_action/mod.rs` and adapt the `execute` function of the `Integration` struct:
-
-```rust
-// workflow-runner/src/workflow/integration_action/mod.rs
-
-impl ActionExecutor for Integration {
-    async fn execute(&self, context: &Context) -> Result<serde_json::Value> {
-        let client = ReqwestClient::new();
-
-        match self.integration_type {
-            // ...
-            IntegrationType::Jira => {
-                jira::JiraExecutor // module_name::<IntegrationName>Executor => this calls the execute function of the struct we implemented above
-                    .execute(&client, context, &self.api, &self.credential, &self.params)
-                    .await
-            }
-        }
-    }
-}
-```
-
-Now, we check everything compiles and builds by running the following command from inside the `workflow-runner` directory: `cargo fmt && cargo build`
-
-## Step-by-Step Guide: Adding an API
-
-### Defining the API for the UI (Typescript)
-
--   `web/src/lib/integrations.ts`: Define the API in the corresponding integration object
-
-```typescript
-// web/src/lib/integrations.ts
-
-export const INTEGRATIONS: Record<string, IntegrationDefinition> = {
-	// ...
-	[IntegrationType.JIRA]: {
-		// ...
-		apis: [
-			// Define the API here
-			{
-				id: "ASSIGN_ISSUE", // Give the API an ID (Naming Convention: SCREAMING_SNAKE_CASE of the API name)
-				name: "Assign Issue", // Display name of the API
-				description: "Assign an issue to a user.", // Description of the API
-				documentationUrl:
-					"https://developer.atlassian.com/cloud/jira/platform/rest/v3/api-group-issues/#api-rest-api-3-issue-issueidorkey-assignee-put", // Link to the API documentation
-				requiresAuthentication: true, // Does the API require authentication?
-				parameters: [
-					// Define API parameters here
-					{
-						id: "ISSUE_ID_OR_KEY", // Parameter ID (Naming Convention: SCREAMING_SNAKE_CASE of the parameter name) which must be unique for the API
-						displayName: "Issue ID or Key", // Display name of the parameter
-						description:
-							"The ID or key of the issue to be assigned.", // Description of the parameter
-						required: true, // Is the parameter required?
-						dataType: ApiParameterDatatype.TEXT, // Define the parameter type here: TEXT, TEXTAREA, NUMBER, BOOLEAN
-					},
-					{
-						id: "ACCOUNT_ID",
-						displayName: "Account ID",
-						description: "The account ID of the assignee",
-						required: true,
-						dataType: ApiParameterDatatype.TEXT,
-					},
-				],
-			},
-		],
-	},
-};
-```
-
--   Now, you should be able to see the API in the workflow builder UI: TODO: Add screenshot
-
-### Implementing the API for the Workflow Runner (Rust)
-
--   Go to the module you previously created for the integration (e.g., `workflow-runner/src/workflow/integration_action/jira.rs`)
-
--   At the bottom of the file, we add a function for implementing the API call. The naming convention is the API name in snake_case (e.g., `assign_issue`).
-
--   The function usually takes the following parameters:
-=======
 -   You should have a minimal understanding of Typescript and Rust.
 
 ## Step-by-Step Guide: Adding a New Integration
@@ -589,29 +317,12 @@
 
 2.  At the bottom of the file, we add a function for implementing the API call. The naming convention is the API name in snake_case (e.g., `assign_issue`).
     The function usually takes the following parameters:
->>>>>>> 4c7b69f3
 
     -   `client`: The HTTP client to make the request
     -   `context`: The context of the workflow
     -   `credential`: The credential struct we implemented earlier
     -   `parameters`: The parameters of the API call
 
-<<<<<<< HEAD
-```rust
-// workflow-runner/src/workflow/integration_action/jira.rs
-
-async fn assign_issue(
-    client: &dyn HttpClient,
-    context: &context::Context,
-    credential: &JiraCredential, // Adjust the credential struct here
-    parameters: &HashMap<String, serde_json::Value>,
-) -> Result<serde_json::Value> {
-    // We will implement the API call here
-}
-```
-
--   Extract the parameters from the `parameters` hashmap:
-=======
     ```rust
     // workflow-runner/src/workflow/integration_action/jira.rs
 
@@ -655,7 +366,6 @@
 4.  Implement the API call in the function we defined earlier. The API call usually consists of the following steps:
 
     -   Extract the parameters from the `parameters` hashmap:
->>>>>>> 4c7b69f3
 
     -   We provide the following functions to access parameters safely:
 
@@ -692,185 +402,6 @@
         .await?;
         ```
 
-<<<<<<< HEAD
--   API URL Construction:
-
-    -   If the API is static, simply hard-code the API URL: `let api_url = "https://your-api-path";`
-    -   If you require dynamic API URL construction, you can use the `format!` macro: `let api_url = format!("https://{}.your-api-path", your_parameter_name);`
-    -   In case, you want to append query parameters, either use the `format!` macro or collect the query parameters in a `Vec` and concatenate them with the `join` function:
-
-        ```rust
-        let mut query_params = vec![];
-        query_params.push(format!("param1={}", param1));
-        query_params.push(format!("param2={}", param2));
-
-        let api_url = format!("https://your-api-path?{}", query_params.join("&"));
-        ```
-
--   Header and Body Construction:
-
-    -   Construct the headers and body of the API call. The headers are usually a `HashMap<String, String>` with the header name as key and the header value as value. You can either use the hashmap macro `hashmap!` or create a new hashmap and insert the headers manually.
-    -   In case, the body has `Content-Type` `application/json`. Then body of the API call is expected to be of type `serde_json::Value`. You can use the `serde_json::json!` macro to create the JSON object:
-
-        ```rust
-        let body_json_example = json!({
-            "key1": "value1",
-            "key2": {
-                "key3": 1234,
-            },
-        });
-        ```
-
-        To dynamically create the body, you can use a hashmap of type `HashMap<String, serde_json::Value>` and then wrap the hashmap using `json!`.
-
-    -   In case, the body has `Content-Type` `application/x-www-form-urlencoded`, then the body of the API call is expected to be of type `HashMap<String, String>`. Similarly to the headers, you can use the hashmap macro `hashmap!` to create the hashmap.
-
-        ```rust
-        let body_form_example = hashmap! {
-            "key1".to_string() => "value1".to_string(),
-            "key2".to_string() => "value2".to_string(),
-        };
-        ```
-
--   Performing the HTTP request
-
-    -   We recommen using `client: &dyn HttpClient` to make the request since it already abstracts away a lot of the boilerplate code. The code for the HTTP client can be found in `workflow-runner/src/workflow/http_client.rs`.
-    -   `client` supports `get`, `post`, and `put` requests at the moment. If you require another method, please reach out to us.
-    -   Example for `get`:
-
-    ```rust
-    client.get(
-        api_url,
-        headers,
-        200, // Expected status code
-        format!("Error: Failed to call {INTEGRATION_NAME} API <todo-add-the-api-name-here>"), // Error message
-    )
-    .await
-    ```
-
-    -   Example for `post`/`put`:
-
-    ```rust
-    client.post( // or client.put
-        api_url,
-        headers,
-        RequestBodyType::Json { body }, // RequestBodyType::Json { body } for JSON body
-        201, // Expected status code
-        format!("Error: Failed to call {INTEGRATION_NAME} API <todo-add-the-api-name-here>"), // Error message
-    )
-    .await
-    ```
-
-    To pass form data, use `RequestBodyType::Form { params: body }` instead of `RequestBodyType::Json { body }`.
-
-Full Example:
-
-```rust
-// workflow-runner/src/workflow/integration_action/jira.rs
-
-async fn assign_issue(
-    client: &dyn HttpClient,
-    context: &context::Context,
-    credential: &JiraCredential, // Adjust the credential struct here
-    parameters: &HashMap<String, serde_json::Value>,
-) -> Result<serde_json::Value> {
-    // Extract parameters
-
-    let issue_id_or_key = get_string_parameter(
-        "issue_id_or_key",
-        JIRA,
-        "ASSIGN_ISSUE",
-        parameters,
-        context,
-        ParameterType::Required,
-    )
-    .await?
-    .expect("issue_id_or_key is a required parameter!");
-
-    let account_id = get_string_parameter(
-        "account_id",
-        JIRA,
-        "ASSIGN_ISSUE",
-        parameters,
-        context,
-        ParameterType::Required,
-    )
-    .await?
-    .expect("account_id is a required parameter");
-
-    // Construct API URL
-    let api_url = format!(
-        "https://{}.atlassian.net/rest/api/3/issue/{}/assignee",
-        credential.domain, issue_id_or_key
-    );
-
-    // Construct headers
-    let api_key = format!("{}:{}", credential.email, credential.api_token);
-
-    let headers = hashmap! {
-        "Authorization".to_string() => format!("Basic {api_key}"),
-        "Content-type".to_string() => "application/json".to_string(),
-    };
-
-    // Construct body
-    let body = json!({
-        "accountId": account_id,
-    });
-
-    // Perform the HTTP request
-    client
-        .put(
-            api_url,
-            headers,
-            RequestBodyType::Json { body },
-            204,
-            format!("Error: Failed to call {INTEGRATION_NAME} API Assign Issue"),
-        )
-        .await
-}
-```
-
-## Adding Documentation
-
--   Create a new directory in `docs/pages/integrations/available_integrations` with the name of the integration (e.g., `jira`)
--   Adapt the `_meta.json` file (responsible for defining the links in the navigation bar) in `docs/pages/integrations/available_integrations` to add a link to the new directory by adding a new key-value pair with the name of the new directory as key and as value the display name of the integration:
-
-```json
-// File: docs/pages/integrations/available_integrations/_meta.json
-
-{
-	// ...
-	"jira": "Jira" // NEW INTEGRATION
-}
-```
-
--   Add a new file called `<integration_name>.mdx` (e.g., `jira.mdx`) in the newly created directory. In this file, there should be information about how to create credentials for the integration.
-
--   Create another directory in `docs/pages/integrations/available_integrations/<integration_name>` called `apis` (e.g., `docs/pages/integrations/available_integrations/jira/apis`)
-
--   Create a `_meta.json` file in the new directory `docs/pages/integrations/available_integrations/<integration_name>` with two key-value pairs:
-    -   The name of the `.mdx` file you previously created as key (without the suffix `.mdx`) and `Connect <Integration Display Name>` as value
-    -   "apis" as key and "APIs" as value
-
-```json
-// File: docs/pages/integrations/available_integrations/<integration_name>/_meta.json
-
-{
-	"jira": "Connect Jira",
-	"apis": "APIs"
-}
-```
-
--   In order to document the API, create a new file in the `apis` directory with the name of the API using snake_case (e.g., `assign_issue.mdx`)
--   Again, we need to add a key-value pair with the file name as key and display name of the API as value to the `_meta.json` file in the `apis` directory, so that the API is displayed in the navigation bar:
-
-```json
-{
-	// previous apis, ...
-	"assign_issue": "Assign Issue" // NEW
-}
-```
-=======
     -   API URL Construction:
 
         -   If the API is static, simply hard-code the API URL: `let api_url = "https://your-api-path";`
@@ -1051,7 +582,6 @@
     	"assign_issue": "Assign Issue" // NEW
     }
     ```
->>>>>>> 4c7b69f3
 
 <Callout type="info">
 	If you require any help while building or setting up the project or have any
