--- conflicted
+++ resolved
@@ -3,22 +3,12 @@
 import { produce } from "immer";
 
 type SecretsStore = {
-<<<<<<< HEAD
 	secrets: TSecretMetadata[];
-	clear: () => void;
+	clearSecretsStore: () => void;
 	setSecrets: (secrets: TSecretMetadata[]) => void;
 	getSecret: (idx: number) => TSecretMetadata;
 	addNewSecret: (newSecret: TSecretMetadata) => void;
 	updateSecret: (idx: number, update: TSecretMetadata) => void;
-=======
-	secrets: (TSecret | TSecretMetadata)[];
-	clearSecretsStore: () => void;
-	setSecrets: (secrets: (TSecret | TSecretMetadata)[]) => void;
-	getSecret: (idx: number) => TSecret | TSecretMetadata;
-	getNumberOfSecrets: () => number;
-	addNewSecret: () => void;
-	updateSecret: (idx: number, update: TSecret | TSecretMetadata) => void;
->>>>>>> eafca020
 	removeSecret: (idx: number) => void;
 	isDuplicateSecret: (secretId: string) => boolean;
 };
