--- conflicted
+++ resolved
@@ -11,11 +11,8 @@
 	PULSEDIVE = "PULSEDIVE",
 	MS_DEFENDER = "MS_DEFENDER",
 	GREY_NOISE = "GREY_NOISE",
-<<<<<<< HEAD
+	OPSGENIE = "OPSGENIE",
 	ABNORMAL = "ABNORMAL",
-=======
-	OPSGENIE = "OPSGENIE",
->>>>>>> 8458465b
 }
 
 export enum ApiParameterDatatype {
@@ -2238,19 +2235,11 @@
 			},
 		],
 	},
-<<<<<<< HEAD
-	// Abnormal
-	[IntegrationType.ABNORMAL]: {
-		name: "Abnormal",
-		icon: {
-			src: "/abnormal_logo.svg",
-=======
 	// Opsgenie
 	[IntegrationType.OPSGENIE]: {
 		name: "Opsgenie",
 		icon: {
 			src: "/opsgenie_logo.svg",
->>>>>>> 8458465b
 			isSquareIcon: true,
 		},
 		credential: {
@@ -2261,20 +2250,150 @@
 					displayName: "API Key",
 				},
 				{
-<<<<<<< HEAD
-					id: "DOMAIN",
-					displayName: "Domain",
-=======
 					id: "INSTANCE",
 					displayName:
 						"If you are using an EU instance of Opsgenie, please input EU here. Otherwise, leave this field empty.",
->>>>>>> 8458465b
 				},
 			],
 		},
 		apis: [
 			{
-<<<<<<< HEAD
+				id: "CREATE_ALERT",
+				name: "Create Alert",
+				description: "Create an alert in Opsgenie.",
+				documentationUrl:
+					"https://docs.opsgenie.com/docs/alert-api#section-create-alert",
+				requiresAuthentication: true,
+				parameters: [
+					{
+						id: "MESSAGE",
+						displayName: "Message",
+						description:
+							"The message of the alert. Limited to 130 characters.",
+						required: true,
+						dataType: ApiParameterDatatype.TEXT,
+					},
+					{
+						id: "ALIAS",
+						displayName: "Alias",
+						description:
+							"Client-defined identifier of the alert, that is also the key element of Alert De-Duplication.",
+						required: false,
+						dataType: ApiParameterDatatype.TEXT,
+					},
+					{
+						id: "DESCRIPTION",
+						displayName: "Description",
+						description:
+							"Description field of the alert that is generally used to provide a detailed information about the alert.",
+						required: false,
+						dataType: ApiParameterDatatype.TEXTAREA,
+					},
+					{
+						id: "RESPONDERS",
+						displayName: "Responders",
+						description:
+							"A JSON array of teams, users, escalations, and schedules that the alert will be routed to send notifications. ",
+						required: false,
+						dataType: ApiParameterDatatype.TEXTAREA,
+					},
+					{
+						id: "VISIBLE_TO",
+						displayName: "Visible To",
+						description:
+							'A JSON array of teams and users that the alert will be visible to without sending any notification. Note that the alert will be visible to the teams that are specified within "Responders" field by default, so there is no need to respecify them within the "Visible To" field',
+						required: false,
+						dataType: ApiParameterDatatype.TEXTAREA,
+					},
+					{
+						id: "ACTIONS",
+						displayName: "Actions",
+						description:
+							"A JSON array of custom actions that that will be available for the alert.",
+						required: false,
+						dataType: ApiParameterDatatype.TEXTAREA,
+					},
+					{
+						id: "TAGS",
+						displayName: "Tags",
+						description:
+							'A JSON array of tags attached to the alert. Example: ["tag1", "tag2"]',
+						required: false,
+						dataType: ApiParameterDatatype.TEXTAREA,
+					},
+					{
+						id: "DETAILS",
+						displayName: "Details",
+						description:
+							'Map of key-value pairs to use as custom properties of the alert. Example: {"key1":"value1","key2":"value2"}',
+						required: false,
+						dataType: ApiParameterDatatype.TEXTAREA,
+					},
+					{
+						id: "ENTITY",
+						displayName: "Entity",
+						description:
+							"Entity field of the alert that is generally used to specify which domain alert is related to.",
+						required: false,
+						dataType: ApiParameterDatatype.TEXT,
+					},
+					{
+						id: "SOURCE",
+						displayName: "Source",
+						description:
+							"Source field of the alert. Default value is IP address of the incoming request.",
+						required: false,
+						dataType: ApiParameterDatatype.TEXT,
+					},
+					{
+						id: "PRIORITY",
+						displayName: "Priority",
+						description:
+							"Priority level of the alert. Possible values: P1, P2, P3, P4, P5. Default value is P3.",
+						required: false,
+						dataType: ApiParameterDatatype.TEXT,
+					},
+					{
+						id: "USER",
+						displayName: "User",
+						description: "Display name of the request owner.",
+						required: false,
+						dataType: ApiParameterDatatype.TEXT,
+					},
+					{
+						id: "NOTE",
+						displayName: "Note",
+						description:
+							"Additional note that will be added to the alert.",
+						required: false,
+						dataType: ApiParameterDatatype.TEXTAREA,
+					},
+				],
+			},
+		],
+	},
+	// Abnormal
+	[IntegrationType.ABNORMAL]: {
+		name: "Abnormal",
+		icon: {
+			src: "/abnormal_logo.svg",
+			isSquareIcon: true,
+		},
+		credential: {
+			authType: AuthType.SECRET,
+			parameters: [
+				{
+					id: "API_KEY",
+					displayName: "API Key",
+				},
+				{
+					id: "DOMAIN",
+					displayName: "Domain",
+				},
+			],
+		},
+		apis: [
+			{
 				id: "GET_CASE_ANALYSIS",
 				name: "Get Case Analysis",
 				description:
@@ -2400,104 +2519,18 @@
 						displayName: "Recipient",
 						description:
 							"Filters threats based on the name or email address of the recipient.",
-=======
-				id: "CREATE_ALERT",
-				name: "Create Alert",
-				description: "Create an alert in Opsgenie.",
-				documentationUrl:
-					"https://docs.opsgenie.com/docs/alert-api#section-create-alert",
-				requiresAuthentication: true,
-				parameters: [
-					{
-						id: "MESSAGE",
-						displayName: "Message",
-						description:
-							"The message of the alert. Limited to 130 characters.",
-						required: true,
-						dataType: ApiParameterDatatype.TEXT,
-					},
-					{
-						id: "ALIAS",
-						displayName: "Alias",
-						description:
-							"Client-defined identifier of the alert, that is also the key element of Alert De-Duplication.",
-						required: false,
-						dataType: ApiParameterDatatype.TEXT,
-					},
-					{
-						id: "DESCRIPTION",
-						displayName: "Description",
-						description:
-							"Description field of the alert that is generally used to provide a detailed information about the alert.",
-						required: false,
-						dataType: ApiParameterDatatype.TEXTAREA,
-					},
-					{
-						id: "RESPONDERS",
-						displayName: "Responders",
-						description:
-							"A JSON array of teams, users, escalations, and schedules that the alert will be routed to send notifications. ",
-						required: false,
-						dataType: ApiParameterDatatype.TEXTAREA,
-					},
-					{
-						id: "VISIBLE_TO",
-						displayName: "Visible To",
-						description:
-							'A JSON array of teams and users that the alert will be visible to without sending any notification. Note that the alert will be visible to the teams that are specified within "Responders" field by default, so there is no need to respecify them within the "Visible To" field',
-						required: false,
-						dataType: ApiParameterDatatype.TEXTAREA,
-					},
-					{
-						id: "ACTIONS",
-						displayName: "Actions",
-						description:
-							"A JSON array of custom actions that that will be available for the alert.",
-						required: false,
-						dataType: ApiParameterDatatype.TEXTAREA,
-					},
-					{
-						id: "TAGS",
-						displayName: "Tags",
-						description:
-							'A JSON array of tags attached to the alert. Example: ["tag1", "tag2"]',
-						required: false,
-						dataType: ApiParameterDatatype.TEXTAREA,
-					},
-					{
-						id: "DETAILS",
-						displayName: "Details",
-						description:
-							'Map of key-value pairs to use as custom properties of the alert. Example: {"key1":"value1","key2":"value2"}',
-						required: false,
-						dataType: ApiParameterDatatype.TEXTAREA,
-					},
-					{
-						id: "ENTITY",
-						displayName: "Entity",
-						description:
-							"Entity field of the alert that is generally used to specify which domain alert is related to.",
->>>>>>> 8458465b
-						required: false,
-						dataType: ApiParameterDatatype.TEXT,
-					},
-					{
-<<<<<<< HEAD
+						required: false,
+						dataType: ApiParameterDatatype.TEXT,
+					},
+					{
 						id: "SENDER",
 						displayName: "Sender",
 						description:
 							"Filters threats based on the name or email address of the sender.",
-=======
-						id: "SOURCE",
-						displayName: "Source",
-						description:
-							"Source field of the alert. Default value is IP address of the incoming request.",
->>>>>>> 8458465b
-						required: false,
-						dataType: ApiParameterDatatype.TEXT,
-					},
-					{
-<<<<<<< HEAD
+						required: false,
+						dataType: ApiParameterDatatype.TEXT,
+					},
+					{
 						id: "SUBJECT",
 						displayName: "Subject",
 						description:
@@ -2505,30 +2538,6 @@
 						required: false,
 						dataType: ApiParameterDatatype.TEXT,
 					},
-=======
-						id: "PRIORITY",
-						displayName: "Priority",
-						description:
-							"Priority level of the alert. Possible values: P1, P2, P3, P4, P5. Default value is P3.",
-						required: false,
-						dataType: ApiParameterDatatype.TEXT,
-					},
-					{
-						id: "USER",
-						displayName: "User",
-						description: "Display name of the request owner.",
-						required: false,
-						dataType: ApiParameterDatatype.TEXT,
-					},
-					{
-						id: "NOTE",
-						displayName: "Note",
-						description:
-							"Additional note that will be added to the alert.",
-						required: false,
-						dataType: ApiParameterDatatype.TEXTAREA,
-					},
->>>>>>> 8458465b
 				],
 			},
 		],
