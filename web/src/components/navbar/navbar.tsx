"use client";

import { Badge, Box, Flex, HoverCard, Separator } from "@radix-ui/themes";
import Logo from "@/components/icons/logo";
import Link from "next/link";
import SettingsIcon from "@/components/icons/settings-icon";
import WorkflowOverviewIcon from "@/components/icons/workflow-overview-icon";
import Image from "next/image";
import NavLink from "./navlink";
import {
	CheckboxIcon,
	DashboardIcon,
	FileTextIcon,
} from "@radix-ui/react-icons";

export default function Nav() {
	return (
		<Flex
			height="100%"
			pb="5"
			pt="3"
			direction="column"
			justify="between"
			align="center"
			gap="8"
			className="border-r-2 border-r-gray-200"
			width="56px"
			style={{ position: "fixed" }}
		>
			<Flex direction="column" gap="9">
				<Link href="/">
					<Logo />
				</Link>

				<Flex
					direction="column"
					gap="6"
					align="center"
					justify="center"
				>
<<<<<<< HEAD
					<HoverCard.Root>
						<HoverCard.Trigger>
							<Box className="cursor-pointer">
								<DashboardIcon height={18} width={18} />
							</Box>
						</HoverCard.Trigger>
						<HoverCard.Content style={{ padding: 0 }}>
							<Badge size="3" color="orange">
								Dashboard: Coming soon!
							</Badge>
						</HoverCard.Content>
					</HoverCard.Root>
=======
					<NavLink
						pageName="Dashboard"
						linkHref="/dashboard"
						icon={<DashboardIcon />}
						selectionCriteria={["/dashboard"]}
					/>
>>>>>>> dd310cc9

					<NavLink
						pageName="Policy Management"
						linkHref="/policies"
						icon={<FileTextIcon height={18} width={18} />}
						selectionCriteria={["/policies"]}
					/>

					<NavLink
						pageName="Workflow Overview"
						linkHref="/"
						icon={<WorkflowOverviewIcon />}
						selectionCriteria={["/", "/workflows"]}
					/>
				</Flex>
			</Flex>

			<Flex direction="column" align="center" justify="center">
				<NavLink
					pageName="Settings"
					linkHref="/settings"
					icon={<SettingsIcon color="#1C2024" />}
					selectionCriteria={["/settings"]}
				/>
			</Flex>
		</Flex>
	);
}<|MERGE_RESOLUTION|>--- conflicted
+++ resolved
@@ -1,17 +1,12 @@
 "use client";
 
-import { Badge, Box, Flex, HoverCard, Separator } from "@radix-ui/themes";
+import { Flex } from "@radix-ui/themes";
 import Logo from "@/components/icons/logo";
 import Link from "next/link";
 import SettingsIcon from "@/components/icons/settings-icon";
 import WorkflowOverviewIcon from "@/components/icons/workflow-overview-icon";
-import Image from "next/image";
 import NavLink from "./navlink";
-import {
-	CheckboxIcon,
-	DashboardIcon,
-	FileTextIcon,
-} from "@radix-ui/react-icons";
+import { DashboardIcon, FileTextIcon } from "@radix-ui/react-icons";
 
 export default function Nav() {
 	return (
@@ -38,27 +33,12 @@
 					align="center"
 					justify="center"
 				>
-<<<<<<< HEAD
-					<HoverCard.Root>
-						<HoverCard.Trigger>
-							<Box className="cursor-pointer">
-								<DashboardIcon height={18} width={18} />
-							</Box>
-						</HoverCard.Trigger>
-						<HoverCard.Content style={{ padding: 0 }}>
-							<Badge size="3" color="orange">
-								Dashboard: Coming soon!
-							</Badge>
-						</HoverCard.Content>
-					</HoverCard.Root>
-=======
 					<NavLink
 						pageName="Dashboard"
 						linkHref="/dashboard"
-						icon={<DashboardIcon />}
+						icon={<DashboardIcon height={18} width={18} />}
 						selectionCriteria={["/dashboard"]}
 					/>
->>>>>>> dd310cc9
 
 					<NavLink
 						pageName="Policy Management"
