--- conflicted
+++ resolved
@@ -49,11 +49,8 @@
     Pulsedive,
     MsDefender,
     GreyNoise,
-<<<<<<< HEAD
+    Opsgenie,
     Abnormal,
-=======
-    Opsgenie,
->>>>>>> 8458465b
 }
 
 #[derive(Debug, Clone, Serialize, Deserialize)]
@@ -183,13 +180,13 @@
                     .execute(&client, context, &self.api, &self.credential, &self.params)
                     .await
             }
-<<<<<<< HEAD
+            IntegrationType::Opsgenie => {
+                opsgenie::OpsgenieExecutor
+                    .execute(&client, context, &self.api, &self.credential, &self.params)
+                    .await
+            }
             IntegrationType::Abnormal => {
                 abnormal::AbnormalExecutor
-=======
-            IntegrationType::Opsgenie => {
-                opsgenie::OpsgenieExecutor
->>>>>>> 8458465b
                     .execute(&client, context, &self.api, &self.credential, &self.params)
                     .await
             }
